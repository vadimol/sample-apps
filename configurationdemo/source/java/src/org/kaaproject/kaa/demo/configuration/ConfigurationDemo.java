--- conflicted
+++ resolved
@@ -64,17 +64,9 @@
                 Configuration configuration = kaaClient.getConfiguration();
                 LOG.info("Sampling period is now set to: " + (configuration.getSamplePeriod()));
             }
-<<<<<<< HEAD
-        });
-        /*
-         * Persist configuration in a local storage to avoid downloading it each
-         * time the Kaa client is started.
-         */
-=======
         }, true);
 
         // Persist configuration in a local storage to avoid downloading it each time the Kaa client is started.
->>>>>>> ecba5026
         kaaClient.setConfigurationStorage(new SimpleConfigurationStorage(desktopKaaPlatformContext, "saved_config.cfg"));
 
         /*
