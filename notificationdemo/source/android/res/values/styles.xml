<<<<<<< HEAD
<resources>
    <!--
      Copyright 2014-2016 CyberVision, Inc.
=======
<!--
>>>>>>> e3fc5119

     Copyright 2014-2016 CyberVision, Inc.

     Licensed under the Apache License, Version 2.0 (the "License");
     you may not use this file except in compliance with the License.
     You may obtain a copy of the License at

          http://www.apache.org/licenses/LICENSE-2.0

     Unless required by applicable law or agreed to in writing, software
     distributed under the License is distributed on an "AS IS" BASIS,
     WITHOUT WARRANTIES OR CONDITIONS OF ANY KIND, either express or implied.
     See the License for the specific language governing permissions and
     limitations under the License.

-->

<resources>
    <!--
        Base application theme, dependent on API level. This theme is replaced
        by AppBaseTheme from res/values-vXX/styles.xml on newer devices.
    -->
    <style name="AppBaseTheme" parent="android:Theme.Light">
        <!--
            Theme customizations available in newer API levels can go in
            res/values-vXX/styles.xml, while customizations related to
            backward-compatibility can go here.
        -->
    </style>

    <!-- Application theme. -->
    <style name="AppTheme" parent="AppBaseTheme">
        <!-- All customizations that are NOT specific to a particular API-level can go here. -->
    </style>

</resources><|MERGE_RESOLUTION|>--- conflicted
+++ resolved
@@ -1,10 +1,4 @@
-<<<<<<< HEAD
-<resources>
-    <!--
-      Copyright 2014-2016 CyberVision, Inc.
-=======
 <!--
->>>>>>> e3fc5119
 
      Copyright 2014-2016 CyberVision, Inc.
 
