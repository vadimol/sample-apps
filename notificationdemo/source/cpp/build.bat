@REM
<<<<<<< HEAD
@REM Copyright 2014-2016 CyberVision, Inc.
=======
@REM  Copyright 2014-2016 CyberVision, Inc.
>>>>>>> e3fc5119
@REM
@REM  Licensed under the Apache License, Version 2.0 (the "License");
@REM  you may not use this file except in compliance with the License.
@REM  You may obtain a copy of the License at
@REM
@REM       http://www.apache.org/licenses/LICENSE-2.0
@REM
@REM  Unless required by applicable law or agreed to in writing, software
@REM  distributed under the License is distributed on an "AS IS" BASIS,
@REM  WITHOUT WARRANTIES OR CONDITIONS OF ANY KIND, either express or implied.
@REM  See the License for the specific language governing permissions and
@REM  limitations under the License.
@REM

@echo off

setlocal EnableDelayedExpansion

if "%1" == "" goto help
if not "%2" == "" goto help

set RUN_DIR=%CD%

set APP_NAME="demo_client"
set PROJECT_HOME=%CD%
set BUILD_DIR=build
set LIBS_PATH=libs
set KAA_LIB_PATH=%LIBS_PATH%\kaa
set KAA_C_LIB_HEADER_PATH=%KAA_LIB_PATH%\src
set KAA_CPP_LIB_HEADER_PATH=%KAA_LIB_PATH%\kaa
set KAA_SDK_TAR="kaa-client*.tar.gz"

set KAA_SDK_TAR_NAME=

call :checkEnv

if /i %1 == build (
   call :build_thirdparty
   call :build_app
   goto :eof
)

if /i %1 == run goto run

if /i %1 == deploy (
   call :clean
   call :build_thirdparty
   call :build_app
   call :run
   goto :eof
)

if /i %1 == clean goto clean

goto help


:build_thirdparty
 IF NOT EXIST %KAA_C_LIB_HEADER_PATH%\NUL (
	IF NOT EXIST %KAA_CPP_LIB_HEADER_PATH%\NUL (
		for /R %PROJECT_HOME% %%f in (kaa-client*.tar.gz) do (
                        set val=%%f
                        set KAA_SDK_TAR_NAME=!val:\=/!
		)
        	md %KAA_LIB_PATH%
        	7z x -y !KAA_SDK_TAR_NAME! -o%KAA_LIB_PATH%
		7z x -y !KAA_SDK_TAR_NAME:~0,-3! -o%KAA_LIB_PATH%
	) 	
 )

 IF NOT EXIST %KAA_LIB_PATH%\%BUILD_DIR%\NUL (
        cd %KAA_LIB_PATH%
        call avrogen.bat 
        md %BUILD_DIR%
        cd %BUILD_DIR%
        cmake -G "NMake Makefiles" ^
	      -DKAA_DEBUG_ENABLED=1 ^
              -DKAA_WITHOUT_EVENTS=1 ^
              -DKAA_WITHOUT_CONFIGURATION=1 ^
              -DKAA_WITHOUT_LOGGING=1 ^
              -DKAA_WITHOUT_OPERATION_LONG_POLL_CHANNEL=1 ^
              -DKAA_WITHOUT_OPERATION_HTTP_CHANNEL=1 ^
              -DKAA_MAX_LOG_LEVEL=3 ^
              ..
 )

 cd %PROJECT_HOME%\%KAA_LIB_PATH%\%BUILD_DIR%
 nmake
 cd %PROJECT_HOME%
goto :eof

:build_app
 cd %PROJECT_HOME%
 md %PROJECT_HOME%\%BUILD_DIR%
 xcopy %KAA_LIB_PATH%\%BUILD_DIR%\kaa* %PROJECT_HOME%\%BUILD_DIR%\
 cd %BUILD_DIR%
 cmake -G "NMake Makefiles" -DAPP_NAME=%APP_NAME% ..
 nmake
goto :eof

:clean
 call :deleteDir "%KAA_LIB_PATH%\%BUILD_DIR%"
 call :deleteDir "%PROJECT_HOME%\%BUILD_DIR%"
goto :eof

:run
 cd %PROJECT_HOME%\%BUILD_DIR%
 call %APP_NAME%.exe
goto :eof

:deleteDir
 del /s /f /q %1\*.*
 for /f %%f in ('dir /ad /b %1\') do rd /s /q %1\%%f
 rd /s /q %1
goto :eof

:checkEnv

IF EXIST %PROJECT_HOME%\env.bat (
    call %PROJECT_HOME%\env.bat
)

goto :eof

:help
echo "Choose one of the following: {build|run|deploy|clean}"
goto :eof

endlocal<|MERGE_RESOLUTION|>--- conflicted
+++ resolved
@@ -1,9 +1,5 @@
 @REM
-<<<<<<< HEAD
-@REM Copyright 2014-2016 CyberVision, Inc.
-=======
 @REM  Copyright 2014-2016 CyberVision, Inc.
->>>>>>> e3fc5119
 @REM
 @REM  Licensed under the Apache License, Version 2.0 (the "License");
 @REM  you may not use this file except in compliance with the License.
