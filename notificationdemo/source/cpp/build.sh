--- conflicted
+++ resolved
@@ -19,14 +19,8 @@
 RUN_DIR=`pwd`
 
 function help {
-<<<<<<< HEAD
     echo "Choose one of the following: {build|run|deploy|clean}"
     echo "Supported platforms: posix, edison"
-=======
-    echo "Usage:"
-    echo "$0 {build|run|deploy|clean} [num_threads]"
-    echo "Supported platforms: x86-64, edison"
->>>>>>> ce374841
     exit 1
 }
 
@@ -56,11 +50,7 @@
     read arch
     case "$arch" in
         edison)
-<<<<<<< HEAD
-	  KAA_TOOLCHAIN_PATH_SDK="-DCMAKE_TOOLCHAIN_FILE=$RUN_DIR/libs/kaa/toolchains/$edison.cmake"
-=======
-            KAA_TOOLCHAIN_PATH_SDK="-DCMAKE_TOOLCHAIN_FILE=$RUN_DIR/libs/kaa/toolchains/$arch.cmake"
->>>>>>> ce374841
+            KAA_TOOLCHAIN_PATH_SDK="-DCMAKE_TOOLCHAIN_FILE=$RUN_DIR/libs/kaa/toolchains/edison.cmake"
         ;;
         *)
             KAA_TOOLCHAIN_PATH_SDK=""
