--- conflicted
+++ resolved
@@ -104,16 +104,9 @@
         notificationSchemaDto.setApplicationId(notificationApplication.getId());
         notificationSchemaDto.setName("Notification schema");
         notificationSchemaDto.setDescription("Notification schema of a sample notification");
-<<<<<<< HEAD
-        CTLSchemaDto ctlSchema =
-                client.saveCTLSchemaWithAppToken(getResourceAsString(notificationSchemaRes), notificationApplication.getTenantId(), notificationApplication.getApplicationToken());
-        notificationSchemaDto.setCtlSchemaId(ctlSchema.getId());
-        notificationSchemaDto = client.createNotificationSchema(notificationSchemaDto);
-=======
         CTLSchemaDto ctlSchema = saveCTLSchemaWithAppToken(client, notificationSchemaRes, notificationApplication);
         notificationSchemaDto.setCtlSchemaId(ctlSchema.getId());
         notificationSchemaDto = client.saveNotificationSchema(notificationSchemaDto);
->>>>>>> ca54fc05
         sdkProfileDto.setNotificationSchemaVersion(notificationSchemaDto.getVersion());
         logger.info("Notification schema was created.");
 
