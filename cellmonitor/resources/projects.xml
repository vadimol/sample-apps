--- conflicted
+++ resolved
@@ -16,16 +16,11 @@
   limitations under the License.
 -->
 
-<<<<<<< HEAD
-<projectsConfig 
+<projectsConfig
     xmlns="http://www.kaaproject.org"
     xmlns:xsi="http://www.w3.org/2001/XMLSchema-instance"
     xsi:schemaLocation="http://www.kaaproject.org ../../common/src/main/resources/demo/projects/demo_projects_schema.xsd">
-    <project id="cellmonitor_demo">
-=======
-<projectsConfig>
     <project id="cellmonitor_demo_android">
->>>>>>> 7e40c928
         <name>Cell monitor</name>
         <description>Cell monitor demo app for Android</description>
         <details>
@@ -104,8 +99,10 @@
 For more background on the Kaa Logging subsystem please refer to the corresponding programming guide and design reference sections.
         	]]>
         </details>
-        <platform>OBJC</platform>
+        <sdkLanguage>OBJC</sdkLanguage>
+        <platforms>IOS</platforms>
         <features>DATA_COLLECTION</features>
+        <complexity>REGULAR</complexity>
         <sourceArchive>objc/cellmonitor_demo.tar.gz</sourceArchive>
         <projectFolder>ObjCCellMonitor</projectFolder>
         <sdkLibDir>ObjCCellMonitor/libs</sdkLibDir>
