<?xml version="1.0" encoding="utf-8"?>
<!--
<<<<<<< HEAD
  Copyright 2014-2016 CyberVision, Inc.
=======
>>>>>>> e3fc5119

     Copyright 2014-2016 CyberVision, Inc.

     Licensed under the Apache License, Version 2.0 (the "License");
     you may not use this file except in compliance with the License.
     You may obtain a copy of the License at

          http://www.apache.org/licenses/LICENSE-2.0

     Unless required by applicable law or agreed to in writing, software
     distributed under the License is distributed on an "AS IS" BASIS,
     WITHOUT WARRANTIES OR CONDITIONS OF ANY KIND, either express or implied.
     See the License for the specific language governing permissions and
     limitations under the License.

-->

<resources>
    <string name="app_name">KaaVerifiersDemo</string>
    <string name="action_settings">Settings</string>
    <string name="facebook_app_id">1557997434440423</string>
    <string name="msg_hint">Enter event message...</string>
    <string name="send_btn_label">Send</string>
</resources><|MERGE_RESOLUTION|>--- conflicted
+++ resolved
@@ -1,9 +1,5 @@
 <?xml version="1.0" encoding="utf-8"?>
 <!--
-<<<<<<< HEAD
-  Copyright 2014-2016 CyberVision, Inc.
-=======
->>>>>>> e3fc5119
 
      Copyright 2014-2016 CyberVision, Inc.
 
