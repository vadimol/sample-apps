--- conflicted
+++ resolved
@@ -14,14 +14,7 @@
  *  limitations under the License.
  */
 
-<<<<<<< HEAD
 #include <target.h>
-=======
-#include <stdio.h>
-#include <stdlib.h>
-#include <stdint.h>
-#include <time.h>
->>>>>>> 2059c558
 
 #include <kaa/kaa_error.h>
 #include <kaa/kaa_context.h>
@@ -62,77 +55,34 @@
     return KAA_ERR_NONE;
 }
 
-<<<<<<< HEAD
-static void success_log_delivery(void *context, const kaa_log_bucket_info_t *bucket)
-{
-    (void) context;
-    demo_printf("Bucket: %u is successfully delivered. Logs uploaded: %zu\r\n",
-           bucket->bucket_id,
-           bucket->log_count);
-=======
 static void send_temperature(kaa_client_t *kaa_client)
 {
     int32_t temp = rand() % 10 + 25;
     int64_t timestamp = time(NULL);
     kaa_logging_data_t *log_record = kaa_logging_data_create();
     if (!log_record) {
-        fprintf(stderr, "Failed to create log record\n");
+        demo_printf("Failed to create log record\r\n");
         error_cleanup(kaa_client);
     }
 
     log_record->temperature = temp;
     log_record->time_stamp = timestamp;
->>>>>>> 2059c558
 
-    printf("Sampled temperature %d %lu\n", temp, timestamp);
+    demo_printf("Sampled temperature %d %lu\n", temp, timestamp);
     kaa_error_t error = kaa_logging_add_record(
             kaa_client_get_context(kaa_client)->log_collector,
             log_record, NULL);
 
-<<<<<<< HEAD
-/* Under normal conditions this callback shouldn't be called */
-static void failed_log_delivery(void *context, const kaa_log_bucket_info_t *bucket)
-{
-    (void) context;
-    demo_printf("Log delivery of the bucket: %u is failed!\r\n", bucket->bucket_id);
-}
-
-/* Under normal conditions this callback shouldn't be called */
-static void timeout_log_delivery(void *context, const kaa_log_bucket_info_t *bucket)
-{
-    (void) context;
-    demo_printf("Timeout reached for log delivery of the bucket: %u!\r\n", bucket->bucket_id);
-=======
     if (error) {
-        fprintf(stderr, "Failed to add log record\n");
+        demo_printf("Failed to add log record\r\n");
         error_cleanup(kaa_client);
     }
 
     log_record->destroy(log_record);
->>>>>>> 2059c558
 }
 
 static void temperature_update(void *context)
 {
-<<<<<<< HEAD
-    (void) context;
-
-    if (log_record_counter >= KAA_DEMO_LOGS_TO_SEND) {
-        demo_printf("All logs are sent, waiting for responce\r\n");
-        if (log_successfully_sent_counter == KAA_DEMO_LOGS_TO_SEND) {
-            demo_printf("All logs successfully sent, stopping demo...\r\n");
-            kaa_client_stop(context);
-        }
-        return;
-    }
-
-    demo_printf("Going to add %zuth log record\r\n", log_record_counter);
-
-    kaa_user_log_record_t *log_record = kaa_logging_log_data_create();
-    if (!log_record) {
-        demo_printf("Failed to create log record, error code %d\r\n", KAA_ERR_NOMEM);
-        return;
-=======
     if (context == NULL) {
         return;
     }
@@ -144,19 +94,31 @@
             sensor_context->sample_period) {
         send_temperature(sensor_context->kaa_client);
         sensor_context->last_upload_time = time(NULL);
->>>>>>> 2059c558
     }
 }
 
 int main(void)
 {
-    printf("Data collection demo started\n");
+    /**
+     * Initialise a board.
+     */
+    int ret = target_initialize();
+    if (ret < 0) {
+        /* If console is failed to initialise, you will not see this message */
+        demo_printf("Failed to initialise a target\r\n");
+        return 1;
+    }
+    
+    demo_printf("Data collection demo started\r\n");
 
+    /**
+     * Initialize Kaa client.
+     */
     kaa_client_t *kaa_client = NULL;
     kaa_error_t error = kaa_client_create(&kaa_client, NULL);
 
     if (error) {
-        fprintf(stderr, "Failed to create Kaa client\n");
+        demo_printf("Failed to create Kaa client\r\n", error);
         return EXIT_FAILURE;
     }
 
@@ -169,93 +131,14 @@
             kaa_client_get_context(kaa_client)->configuration_manager,
             &receiver);
 
-<<<<<<< HEAD
-    kaa_log_record_info_t log_info;
-    kaa_error_t error_code = kaa_logging_add_record(kaa_client_get_context(kaa_client)->log_collector, log_record, &log_info);
-    if (error_code) {
-        demo_printf("Failed to add log record, error code %d\r\n", error_code);
-    } else {
-        demo_printf("Log record: %u added to bucket %u\r\n", log_info.log_id, log_info.bucket_id);
-=======
     if (error) {
-        fprintf(stderr, "Failed to set configuiration receiver\n");
+        demo_printf("Failed to set configuiration receiver\r\n", error);
         return EXIT_FAILURE;
->>>>>>> 2059c558
     }
 
     const kaa_configuration_configuration_t *default_configuration =
             kaa_configuration_manager_get_configuration(kaa_client_get_context(kaa_client)->configuration_manager);
 
-<<<<<<< HEAD
-int main(/*int argc, char *argv[]*/)
-{
-    /**
-     * Initialise a board
-     */
-    int ret = target_initialize();
-    if (ret < 0) {
-        /* If console is failed to initialise, you will not see this message */
-        demo_printf("Failed to initialise a target\r\n");
-        return 1;
-    }
-
-    demo_printf("Data collection demo started\n");
-    kaa_log_bucket_constraints_t bucket_sizes = {
-        .max_bucket_size       = KAA_DEMO_BUCKET_SIZE,
-        .max_bucket_log_count  = KAA_DEMO_LOGS_IN_BUCKET,
-    };
-
-    /**
-     * Initialize Kaa client.
-     */
-    kaa_error_t error_code = kaa_client_create(&kaa_client, NULL);
-    if (error_code) {
-        demo_printf("Failed create Kaa client, error code %d\r\n", error_code);
-        return error_code;
-    }
-
-    error_code = ext_limited_log_storage_create(&log_storage_context, kaa_client_get_context(kaa_client)->logger, KAA_DEMO_LOG_STORAGE_SIZE, KAA_DEMO_LOGS_TO_KEEP);
-    if (error_code) {
-        demo_printf("Failed to create limited log storage, error code %d\r\n", error_code);
-        return error_code;
-    }
-
-    error_code = ext_log_upload_strategy_create(kaa_client_get_context(kaa_client), &log_upload_strategy_context, KAA_LOG_UPLOAD_VOLUME_STRATEGY);
-    if (error_code) {
-        demo_printf("Failed to create log upload strategy, error code %d\r\n", error_code);
-        return error_code;
-    }
-
-    error_code = ext_log_upload_strategy_set_threshold_count(log_upload_strategy_context, KAA_DEMO_UPLOAD_COUNT_THRESHOLD);
-    if (error_code) {
-        demo_printf("Failed to set threshold log record count, error code %d\r\n", error_code);
-        return error_code;
-    }
-
-    error_code = kaa_logging_init(kaa_client_get_context(kaa_client)->log_collector
-                                , log_storage_context
-                                , log_upload_strategy_context
-                                , &bucket_sizes);
-    if (error_code) {
-        demo_printf("Failed to init Kaa log collector, error code %d\r\n", error_code);
-        return error_code;
-    }
-
-    error_code = kaa_logging_set_listeners(kaa_client_get_context(kaa_client)->log_collector,
-                                           &log_listener);
-    if (error_code) {
-        demo_printf("Failed to add log listeners, error code %d\r\n", error_code);
-        return error_code;
-    }
-
-    /**
-     * Start Kaa client main loop.
-     */
-    error_code = kaa_client_start(kaa_client, &kaa_demo_add_log_record, (void *)kaa_client, KAA_DEMO_LOG_GENERATION_FREQUENCY);
-    if (error_code) {
-        demo_printf("Failed to start Kaa main loop, error code %d\r\n", error_code);
-        return error_code;
-=======
     temperature_sensor_context sensor_context;
     sensor_context.sample_period = default_configuration->sample_period;
     sensor_context.last_upload_time = time(NULL);
@@ -266,7 +149,7 @@
             &log_upload_strategy_context, KAA_LOG_UPLOAD_VOLUME_STRATEGY);
 
     if (error) {
-        fprintf(stderr, "Failed to create log upload strategy\n");
+        demo_printf("Failed to create log upload strategy, error code %d\r\n", error);
         return EXIT_FAILURE;
     }
 
@@ -274,7 +157,7 @@
             DEMO_LOG_UPLOAD_THRESHOLD);
 
     if (error) {
-        fprintf(stderr, "Failed to set threshold log record count\n");
+        demo_printf("Failed to set threshold log record count, error code %d\r\n", error);
         return EXIT_FAILURE;
     }
 
@@ -282,27 +165,25 @@
             log_upload_strategy_context);
 
     if (error) {
-        fprintf(stderr, "Failed to set log upload strategy\n");
+        demo_printf("Failed to set log upload strategy, error code %d\r\n", error);
         return EXIT_FAILURE;
     }
 
+    /**
+     * Start Kaa client main loop.
+     */
     error = kaa_client_start(kaa_client, temperature_update,
             &sensor_context, sensor_context.sample_period);
 
     if (error) {
-        fprintf(stderr, "Failed to start Kaa client\n");
+        demo_printf("Failed to start Kaa client, error code %d\r\n", error);
         return EXIT_FAILURE;
->>>>>>> 2059c558
     }
 
+    /**
+     * Destroy Kaa client.
+     */
     kaa_client_destroy(kaa_client);
 
-<<<<<<< HEAD
-    demo_printf("Data collection demo stopped\r\n");
-
-    return error_code;
-}
-=======
     return EXIT_SUCCESS;
-}
->>>>>>> 2059c558
+}