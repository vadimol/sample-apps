--- conflicted
+++ resolved
@@ -89,7 +89,6 @@
     cd $PROJECT_HOME
     mkdir -p "$PROJECT_HOME/$BUILD_DIR"
     cd $BUILD_DIR
-<<<<<<< HEAD
 
     if [ $KAA_REQUIRE_CREDENTIALS ]
     then
@@ -106,13 +105,9 @@
           -DWIFI_PASSWORD=$PASSWORD \
           -DCMAKE_BUILD_TYPE=MinSizeRel \
           -DWITH_EXTENSION_EVENT=OFF \
-          -DWITH_EXTENSION_CONFIGURATION=OFF \
-=======
-    cmake -DWITH_EXTENSION_EVENT=OFF \
->>>>>>> 2059c558
           -DWITH_EXTENSION_NOTIFICATION=OFF \
           -DKAA_MAX_LOG_LEVEL=3 \
-          ${KAA_TOOLCHAIN_PATH_SDK} ..
+          "$KAA_TOOLCHAIN_PATH_SDK" ..
     make
 }
 
