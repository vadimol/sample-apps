--- conflicted
+++ resolved
@@ -36,13 +36,8 @@
     [self addLogWithText:@"DataCollectionDemo started"];
 
     //Create a Kaa client with the Kaa default context.
-<<<<<<< HEAD
-    self.kaaClient = [Kaa clientWithContext:[[DefaultKaaPlatformContext alloc] init] stateDelegate:self];
-
-=======
     self.kaaClient = [KaaClientFactory clientWithContext:[[DefaultKaaPlatformContext alloc] init] stateDelegate:self];
     
->>>>>>> d0718c44
     // Set a custom strategy for uploading logs.
     // The default strategy uploads logs after either a threshold logs count
     // or a threshold logs size has been reached.
