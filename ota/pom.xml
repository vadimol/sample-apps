--- conflicted
+++ resolved
@@ -7,100 +7,96 @@
 	the specific language governing permissions and limitations under the License. -->
 
 <project xmlns="http://maven.apache.org/POM/4.0.0" xmlns:xsi="http://www.w3.org/2001/XMLSchema-instance"
-	xsi:schemaLocation="http://maven.apache.org/POM/4.0.0 http://maven.apache.org/xsd/maven-4.0.0.xsd">
-	<modelVersion>4.0.0</modelVersion>
-	<parent>
-		<groupId>org.kaaproject.kaa</groupId>
-<<<<<<< HEAD
-		<version>1.2.0-SNAPSHOT</version>
-=======
-		<version>1.1.1-SNAPSHOT</version>
->>>>>>> b2184de1
-		<artifactId>examples</artifactId>
-	</parent>
-	<groupId>org.kaaproject.kaa.examples</groupId>
-        <artifactId>ota</artifactId>
-	<packaging>jar</packaging>
+         xsi:schemaLocation="http://maven.apache.org/POM/4.0.0 http://maven.apache.org/xsd/maven-4.0.0.xsd">
+    <modelVersion>4.0.0</modelVersion>
+    <parent>
+        <groupId>org.kaaproject.kaa</groupId>
+        <version>1.2.0-SNAPSHOT</version>
+        <artifactId>examples</artifactId>
+    </parent>
+    <groupId>org.kaaproject.kaa.examples</groupId>
+    <artifactId>ota</artifactId>
+    <packaging>jar</packaging>
 
-	<name>Firmware update demo</name>
-	<url>http://kaaproject.org</url>
+    <name>Firmware update demo</name>
+    <url>http://kaaproject.org</url>
 
-	<properties>
-		<main.dir>${basedir}/..</main.dir>
-	</properties>
+    <properties>
+        <main.dir>${basedir}/..</main.dir>
+    </properties>
 
-	<dependencies>
-		<dependency>
-			<groupId>org.glassfish.grizzly</groupId>
-			<artifactId>grizzly-http-server</artifactId>
-		</dependency>
-		<dependency>
-			<groupId>ch.qos.logback</groupId>
-			<artifactId>logback-core</artifactId>
-		</dependency>
-		<dependency>
-			<groupId>ch.qos.logback</groupId>
-			<artifactId>logback-classic</artifactId>
-		</dependency>
-		<dependency>
-			<groupId>org.slf4j</groupId>
-			<artifactId>log4j-over-slf4j</artifactId>
-		</dependency>
-	</dependencies>
+    <dependencies>
+        <dependency>
+            <groupId>org.glassfish.grizzly</groupId>
+            <artifactId>grizzly-http-server</artifactId>
+        </dependency>
+        <dependency>
+            <groupId>ch.qos.logback</groupId>
+            <artifactId>logback-core</artifactId>
+        </dependency>
+        <dependency>
+            <groupId>ch.qos.logback</groupId>
+            <artifactId>logback-classic</artifactId>
+        </dependency>
+        <dependency>
+            <groupId>org.slf4j</groupId>
+            <artifactId>log4j-over-slf4j</artifactId>
+        </dependency>
+    </dependencies>
 
-	<build>
-		<plugins>
-			<plugin>
-				<groupId>org.apache.maven.plugins</groupId>
-				<artifactId>maven-shade-plugin</artifactId>
-				<version>2.4.1</version>
-				<executions>
-					<execution>
-						<phase>package</phase>
-						<goals>
-							<goal>shade</goal>
-						</goals>
-						<configuration>
-							<transformers>
-								<transformer
-									implementation="org.apache.maven.plugins.shade.resource.ManifestResourceTransformer">
-                                                                        <mainClass>org.kaaproject.kaa.examples.ota.UpdateServer</mainClass>
-								</transformer>
-							</transformers>
-						</configuration>
-					</execution>
-				</executions>
-			</plugin>
-			<plugin>
-				<groupId>org.codehaus.mojo</groupId>
-				<artifactId>exec-maven-plugin</artifactId>
-				<version>1.2.1</version>
-				<executions>
-					<execution>
-						<id>default-cli</id>
-						<goals>
-							<goal>java</goal>
-						</goals>
-						<configuration>
-                                                        <mainClass>org.kaaproject.kaa.examples.ota.UpdateServer</mainClass>
-						</configuration>
-					</execution>
-				</executions>
-			</plugin>
-			<plugin>
-				<groupId>org.apache.rat</groupId>
-				<artifactId>apache-rat-plugin</artifactId>
-				<version>${rat.version}</version>
-				<configuration>
-					<excludes>
-						<exclude>**/profile_filters.txt</exclude>
-						<exclude>**/*.avsc</exclude>
-						<exclude>**/*.properties</exclude>
-						<exclude>**/app.ld</exclude>
-						<exclude>**/dependency-reduced-pom.xml</exclude>
-					</excludes>
-				</configuration>
-			</plugin>
-		</plugins>
-	</build>
+    <build>
+        <plugins>
+            <plugin>
+                <groupId>org.apache.maven.plugins</groupId>
+                <artifactId>maven-shade-plugin</artifactId>
+                <version>2.4.1</version>
+                <executions>
+                    <execution>
+                        <phase>package</phase>
+                        <goals>
+                            <goal>shade</goal>
+                        </goals>
+                        <configuration>
+                            <transformers>
+                                <transformer
+                                        implementation="org.apache.maven.plugins.shade.resource.ManifestResourceTransformer">
+                                    <mainClass>org.kaaproject.kaa.examples.ota.UpdateServer</mainClass>
+                                </transformer>
+                            </transformers>
+                        </configuration>
+                    </execution>
+                </executions>
+            </plugin>
+            <plugin>
+                <groupId>org.codehaus.mojo</groupId>
+                <artifactId>exec-maven-plugin</artifactId>
+                <version>1.2.1</version>
+                <executions>
+                    <execution>
+                        <id>default-cli</id>
+                        <goals>
+                            <goal>java</goal>
+                        </goals>
+                        <configuration>
+                            <mainClass>org.kaaproject.kaa.examples.ota.UpdateServer</mainClass>
+                        </configuration>
+                    </execution>
+                </executions>
+            </plugin>
+            <plugin>
+                <groupId>org.apache.rat</groupId>
+                <artifactId>apache-rat-plugin</artifactId>
+                <version>${rat.version}</version>
+                <configuration>
+                    <excludes>
+                        <exclude>**/profile_filters.txt</exclude>
+                        <exclude>**/*.avsc</exclude>
+                        <exclude>**/*.properties</exclude>
+                        <exclude>**/app.ld</exclude>
+                        <exclude>**/dependency-reduced-pom.xml</exclude>
+                    </excludes>
+                </configuration>
+            </plugin>
+        </plugins>
+    </build>
 </project>