--- conflicted
+++ resolved
@@ -1,5 +1,5 @@
 <!--
-  Copyright 2015 CyberVision, Inc.
+  Copyright 2014-2015 CyberVision, Inc.
   Licensed under the Apache License, Version 2.0 (the "License");
   you may not use this file except in compliance with the License.
   You may obtain a copy of the License at
@@ -16,11 +16,7 @@
     <modelVersion>4.0.0</modelVersion>
     <parent>
         <groupId>org.kaaproject.kaa</groupId>
-<<<<<<< HEAD
         <version>1.2.0-SNAPSHOT</version>
-=======
-        <version>1.1.1-SNAPSHOT</version>
->>>>>>> b2184de1
         <artifactId>examples</artifactId>
     </parent>
     <groupId>org.kaaproject.kaa.examples</groupId>
