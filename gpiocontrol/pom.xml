<!--
  Copyright 2014-2015 CyberVision, Inc.
  Licensed under the Apache License, Version 2.0 (the "License");
  you may not use this file except in compliance with the License.
  You may obtain a copy of the License at
       http://www.apache.org/licenses/LICENSE-2.0
  Unless required by applicable law or agreed to in writing, software
  distributed under the License is distributed on an "AS IS" BASIS,
  WITHOUT WARRANTIES OR CONDITIONS OF ANY KIND, either express or implied.
  See the License for the specific language governing permissions and
  limitations under the License.
-->

<project xmlns="http://maven.apache.org/POM/4.0.0" xmlns:xsi="http://www.w3.org/2001/XMLSchema-instance"
  xsi:schemaLocation="http://maven.apache.org/POM/4.0.0 http://maven.apache.org/xsd/maven-4.0.0.xsd">
  <modelVersion>4.0.0</modelVersion>
    <parent>
        <groupId>org.kaaproject.kaa</groupId>
        <version>1.2.0-SNAPSHOT</version>
        <artifactId>examples</artifactId>
    </parent>
    <groupId>org.kaaproject.kaa.examples</groupId>
    <artifactId>gpiocontrol</artifactId>
    <packaging>jar</packaging>

    <name>GPIO control demo application</name>
    <url>http://kaaproject.org</url>

    <properties>
        <main.dir>${basedir}/..</main.dir>
    </properties>

    <dependencies>
        <dependency>
            <groupId>org.kaaproject.kaa.examples</groupId>
            <artifactId>common</artifactId>
        </dependency>
        <dependency>
            <groupId>org.kaaproject.kaa.common</groupId>
            <artifactId>core</artifactId>
        </dependency>
        <dependency>
            <groupId>org.kaaproject.kaa.server.verifiers</groupId>
            <artifactId>trustful-verifier</artifactId>
            <version>${kaa.version}</version>
        </dependency>
    </dependencies>

    <build>
        <resources>
            <resource>
                <directory>${project.build.directory}/generated-resources</directory>
                <filtering>true</filtering>
            </resource>
        </resources>
        <plugins>
            <plugin>
                <artifactId>maven-assembly-plugin</artifactId>
                <configuration>
                    <descriptors>
                        <descriptor>${project.basedir}/assembly/src.xml</descriptor>
<<<<<<< HEAD
                        <descriptor>${project.basedir}/assembly/src-cc32xx.xml</descriptor>
                        <descriptor>${project.basedir}/assembly/src-esp.xml</descriptor>
                        <descriptor>${project.basedir}/assembly/src-artik5.xml</descriptor>
=======
                        <descriptor>assembly/src-cc32xx.xml</descriptor>
                        <descriptor>assembly/src-esp.xml</descriptor>
                        <descriptor>assembly/src-objc.xml</descriptor>
>>>>>>> 0dc777d5
                    </descriptors>
                </configuration>
                <executions>
                    <execution>
                        <id>make-assembly</id>
                        <phase>package</phase>
                        <goals>
                            <goal>single</goal>
                        </goals>
                    </execution>
                </executions>
            </plugin>
            <plugin>
                <artifactId>maven-resources-plugin</artifactId>
                <executions>
                  <execution>
                    <id>copy-resources</id>
                    <phase>generate-resources</phase>
                    <goals>
                        <goal>copy-resources</goal>
                    </goals>
                    <configuration>
                      <outputDirectory>${project.build.directory}/generated-resources/demo/gpiocontrol</outputDirectory>
                      <resources>
                        <resource>
                          <directory>resources</directory>
                        </resource>
                      </resources>
                    </configuration>
                  </execution>
                </executions>
            </plugin>
        </plugins>
    </build>
</project><|MERGE_RESOLUTION|>--- conflicted
+++ resolved
@@ -59,15 +59,10 @@
                 <configuration>
                     <descriptors>
                         <descriptor>${project.basedir}/assembly/src.xml</descriptor>
-<<<<<<< HEAD
                         <descriptor>${project.basedir}/assembly/src-cc32xx.xml</descriptor>
                         <descriptor>${project.basedir}/assembly/src-esp.xml</descriptor>
-                        <descriptor>${project.basedir}/assembly/src-artik5.xml</descriptor>
-=======
-                        <descriptor>assembly/src-cc32xx.xml</descriptor>
-                        <descriptor>assembly/src-esp.xml</descriptor>
-                        <descriptor>assembly/src-objc.xml</descriptor>
->>>>>>> 0dc777d5
+                        <descriptor>${project.basedir}/assembly/src-artik5.xml</descriptor>			
+			<descriptor>${project.basedir}/assembly/src-objc.xml</descriptor>
                     </descriptors>
                 </configuration>
                 <executions>
