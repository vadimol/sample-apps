--- conflicted
+++ resolved
@@ -1,5 +1,5 @@
 /*
- * Copyright 2014 CyberVision, Inc.
+ * Copyright 2014-2015 CyberVision, Inc.
  *
  * Licensed under the Apache License, Version 2.0 (the "License");
  * you may not use this file except in compliance with the License.
@@ -55,6 +55,7 @@
 
     private static Map<String, ApplicationEventAction> defaultMasterAefMap =
             new HashMap<>();
+
     static {
         defaultMasterAefMap.put("org.kaaproject.kaa.examples.gpiocontrol.DeviceInfoRequest", ApplicationEventAction.SOURCE);
         defaultMasterAefMap.put("org.kaaproject.kaa.examples.gpiocontrol.DeviceInfoResponse", ApplicationEventAction.SINK);
@@ -63,18 +64,14 @@
 
     private static Map<String, ApplicationEventAction> defaultSlaveAefMap =
             new HashMap<>();
+
     static {
         defaultSlaveAefMap.put("org.kaaproject.kaa.examples.gpiocontrol.DeviceInfoRequest", ApplicationEventAction.SINK);
         defaultSlaveAefMap.put("org.kaaproject.kaa.examples.gpiocontrol.DeviceInfoResponse", ApplicationEventAction.SOURCE);
         defaultSlaveAefMap.put("org.kaaproject.kaa.examples.gpiocontrol.GpioToggleRequest", ApplicationEventAction.SINK);
     }
 
-<<<<<<< HEAD
     private Map<String, SdkProfileDto> projectsSdkMap = new HashMap<>();
-=======
-    private final Map<String, SdkPropertiesDto> projectsSdkMap = new HashMap<>();
->>>>>>> b2184de1
-
 
     public GPIOcontrolDemoBuilder() {
         super("demo/gpiocontrol");
@@ -112,10 +109,10 @@
     }
 
     private void configureMasterApp(AdminClient client,
-                                         String applicationId,
-                                         String applicationToken,
-                                         Map<String, EventClassFamilyDto> ecfMap) throws Exception {
-    	SdkProfileDto sdkProfile = createSdkProfile(client, applicationId, applicationToken, true);
+                                    String applicationId,
+                                    String applicationToken,
+                                    Map<String, EventClassFamilyDto> ecfMap) throws Exception {
+        SdkProfileDto sdkProfile = createSdkProfile(client, applicationId, applicationToken, true);
 
         List<String> aefMapIds = new ArrayList<>();
 
@@ -130,10 +127,10 @@
     }
 
     private void configureSlaveApp(AdminClient client,
-                                    String applicationId,
-                                    String applicationToken,
-                                    Map<String, EventClassFamilyDto> ecfMap) throws Exception {
-    	SdkProfileDto sdkProfile = createSdkProfile(client, applicationId, applicationToken, true);
+                                   String applicationId,
+                                   String applicationToken,
+                                   Map<String, EventClassFamilyDto> ecfMap) throws Exception {
+        SdkProfileDto sdkProfile = createSdkProfile(client, applicationId, applicationToken, true);
 
         List<String> aefMapIds = new ArrayList<>();
 
@@ -144,14 +141,9 @@
 
         sdkProfile.setAefMapIds(aefMapIds);
 
-<<<<<<< HEAD
         projectsSdkMap.put(GPIO_CC32XX_ID, sdkProfile); //TODO maybe just duplicate this line with "ESP8266 slave id"?
         projectsSdkMap.put(GPIO_ESP8266_ID, sdkProfile);
-=======
-        projectsSdkMap.put(GPIO_CC32XX_ID, sdkProperties); //TODO maybe just duplicate this line with "ESP8266 slave id"?
-        projectsSdkMap.put(GPIO_ESP8266_ID, sdkProperties);
-        projectsSdkMap.put(GPIO_ARTIK5_ID, sdkProperties);
->>>>>>> b2184de1
+        projectsSdkMap.put(GPIO_ARTIK5_ID, sdkProfile);
     }
 
     private EventClassFamilyDto addEventClassFamily(AdminClient client,
@@ -166,10 +158,10 @@
     }
 
     private SdkProfileDto createSdkProfile(AdminClient client,
-                                                 String applicationId,
-                                                 String applicationToken, 
-                                                 boolean createVerifier) throws Exception {
-    	SdkProfileDto sdkKey = new SdkProfileDto();
+                                           String applicationId,
+                                           String applicationToken,
+                                           boolean createVerifier) throws Exception {
+        SdkProfileDto sdkKey = new SdkProfileDto();
         sdkKey.setApplicationId(applicationId);
         sdkKey.setApplicationToken(applicationToken);
         sdkKey.setProfileSchemaVersion(0);
