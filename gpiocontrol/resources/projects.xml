--- conflicted
+++ resolved
@@ -104,7 +104,6 @@
         <sdkLibDir>gpio-artik5-client/libs/kaa</sdkLibDir>
         <destBinaryFile></destBinaryFile>
     </project>
-<<<<<<< HEAD
     <bundle id="gpio_bundle">
         <name>GPIO control bundle</name>
         <description>GPIO control applications bundle</description>
@@ -113,8 +112,11 @@
 This bundle contains applications that demonstrates capabilities of the Kaa Event subsystem.
 
 Please note that all the features of <a href="https://docs.kaaproject.org/display/KAA/Administration+UI+guide">Administrative UI</a> are also supported by <a href="https://docs.kaaproject.org/display/KAA/Admin+REST+API">REST API</a>.
-
-=======
+<h2>What's next?</h2>
+For more background on the Kaa Event subsystem please refer to the corresponding <a href="https://docs.kaaproject.org/display/KAA/Messaging+across+endpoints">programming guide</a> and <a href="https://docs.kaaproject.org/display/KAA/Events">design reference</a> sections.
+]]>
+        </details>
+    </bundle>
     <project id="gpio_master_objc">
         <name>GPIO control iOS</name>
         <description>GPIO control iOS app</description>
@@ -134,14 +136,10 @@
 After you have configured and started the application on ESP8266 or CC32XX (You can read about its installation in “GPIO control CC3200” and “GPIO control CC3200” Kaa Sandbox apps), start the application on the iOS device and press the "+" button on the right bottom of the screen. Enter the endpoint acess token (the default values are "cc3200" for CC3200 and "esp8266" for ESP8266). No other data is needed because <a href="https://docs.kaaproject.org/display/KAA/Attaching+endpoints+to+users#Attachingendpointstousers-Trustfuluserverifier">trustful user verifier</a> is used for demonstration purposes.<br/><br/>
 Then, click on the appeared device and try to toggle the switches.
 Please note that all the features of <a href="https://docs.kaaproject.org/display/KAA/Administration+UI+guide">Administrative UI</a> are also supported by <a href="https://docs.kaaproject.org/display/KAA/Admin+REST+API">REST API</a>.
->>>>>>> 39744464
 <h2>What's next?</h2>
 For more background on the Kaa Event subsystem please refer to the corresponding <a href="https://docs.kaaproject.org/display/KAA/Messaging+across+endpoints">programming guide</a> and <a href="https://docs.kaaproject.org/display/KAA/Events">design reference</a> sections.
 ]]>
         </details>
-<<<<<<< HEAD
-    </bundle>
-=======
         <platform>OBJC</platform>
         <features>EVENT USER_VERIFIER</features>
         <sourceArchive>objc/gpiocontrol.tar.gz</sourceArchive>
@@ -149,5 +147,4 @@
         <sdkLibDir>gpiocontrol/libs</sdkLibDir>
         <destBinaryFile></destBinaryFile>
     </project>
->>>>>>> 39744464
 </projectsConfig>